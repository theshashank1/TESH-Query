name: Publish TESH Query to PyPI

on:
  push:
    tags:
      - "v*" # Only runs on version tags like v1.2.3
<<<<<<< HEAD

# Limit concurrency to one workflow per ref
concurrency:
  group: ${{ github.workflow }}-${{ github.ref }}
  cancel-in-progress: true
=======
>>>>>>> f8346361

jobs:
  publish:
    runs-on: ubuntu-latest
    permissions:
<<<<<<< HEAD
      id-token: write # Required for PyPI trusted publishing
      contents: read

    environment:
      name: pypi
      url: https://pypi.org/p/teshquery # Will link to the published package
=======
      id-token: write  # Required for PyPI trusted publishing
      contents: write  # Required for creating releases

    environment:
      name: pypi
      url: https://pypi.org/project/teshq/
>>>>>>> f8346361

    steps:
      - name: Checkout code
        uses: actions/checkout@v4
        with:
<<<<<<< HEAD
          fetch-depth: 0 # Full history needed for setuptools_scm
=======
          fetch-depth: 0  # Full history needed for tag processing
>>>>>>> f8346361

      - name: Set up Python
        uses: actions/setup-python@v5
        with:
          python-version: "3.11"
<<<<<<< HEAD
          cache: pip
=======
>>>>>>> f8346361

      - name: Install dependencies
        run: |
          python -m pip install --upgrade pip
<<<<<<< HEAD
          pip install build wheel twine setuptools_scm
          # Install dev dependencies if they exist
          if [ -f requirements-dev.txt ]; then pip install -r requirements-dev.txt; fi
          # Install the package in development mode
          pip install -e .

      - name: Verify version detection
        run: |
          echo "Current tag: ${GITHUB_REF#refs/tags/}"
          python -c "from setuptools_scm import get_version; print(f'Detected version: {get_version()}')" || echo "setuptools_scm version detection failed"

      - name: Run tests
        run: |
          if command -v pytest &>/dev/null; then
            pytest
          else
            echo "No pytest found, skipping tests"
          fi
=======
          pip install build wheel twine
          if [ -f requirements-dev.txt ]; then pip install -r requirements-dev.txt; fi
>>>>>>> f8346361

      - name: Build package
        run: python -m build

      - name: Check package
        run: twine check dist/*

      - name: Test installation
        run: |
          python -m venv test_env
          source test_env/bin/activate
          pip install dist/*.whl
<<<<<<< HEAD
          # Try importing the package - adjust the import name if needed
          python -c "import teshquery; print('Import successful')" || echo "Import test failed"
=======
          # FIXED: Changed from teshquery to teshq
          python -c "import teshq; print('Import successful')" || echo "Import test failed"
>>>>>>> f8346361
          deactivate

      - name: Publish to PyPI
        uses: pypa/gh-action-pypi-publish@release/v1
        with:
          verbose: true

      - name: Create GitHub Release
        uses: softprops/action-gh-release@v1
        with:
          files: dist/*
          generate_release_notes: true
          draft: false
        env:
          GITHUB_TOKEN: ${{ secrets.GITHUB_TOKEN }}<|MERGE_RESOLUTION|>--- conflicted
+++ resolved
@@ -3,101 +3,49 @@
 on:
   push:
     tags:
-      - "v*" # Only runs on version tags like v1.2.3
-<<<<<<< HEAD
-
-# Limit concurrency to one workflow per ref
-concurrency:
-  group: ${{ github.workflow }}-${{ github.ref }}
-  cancel-in-progress: true
-=======
->>>>>>> f8346361
+      - "v*" # Only runs on annotated tags like v1.2.3 and v2.0.0-dev
 
 jobs:
   publish:
     runs-on: ubuntu-latest
     permissions:
-<<<<<<< HEAD
-      id-token: write # Required for PyPI trusted publishing
+      id-token: write
       contents: read
 
     environment:
       name: pypi
-      url: https://pypi.org/p/teshquery # Will link to the published package
-=======
-      id-token: write  # Required for PyPI trusted publishing
-      contents: write  # Required for creating releases
-
-    environment:
-      name: pypi
-      url: https://pypi.org/project/teshq/
->>>>>>> f8346361
 
     steps:
       - name: Checkout code
         uses: actions/checkout@v4
         with:
-<<<<<<< HEAD
-          fetch-depth: 0 # Full history needed for setuptools_scm
-=======
-          fetch-depth: 0  # Full history needed for tag processing
->>>>>>> f8346361
+          fetch-depth: 0
+          # Ensure tags are available for setuptools-scm
 
       - name: Set up Python
         uses: actions/setup-python@v5
         with:
-          python-version: "3.11"
-<<<<<<< HEAD
-          cache: pip
-=======
->>>>>>> f8346361
+          python-version: "3.11.10"
 
       - name: Install dependencies
         run: |
           python -m pip install --upgrade pip
-<<<<<<< HEAD
-          pip install build wheel twine setuptools_scm
-          # Install dev dependencies if they exist
-          if [ -f requirements-dev.txt ]; then pip install -r requirements-dev.txt; fi
-          # Install the package in development mode
-          pip install -e .
+          pip install build pre-commit setuptools_scm
 
-      - name: Verify version detection
+      - name: Debug Git presence
         run: |
-          echo "Current tag: ${GITHUB_REF#refs/tags/}"
-          python -c "from setuptools_scm import get_version; print(f'Detected version: {get_version()}')" || echo "setuptools_scm version detection failed"
+          git status
+          git tag --contains
+          ls -al .git
 
-      - name: Run tests
-        run: |
-          if command -v pytest &>/dev/null; then
-            pytest
-          else
-            echo "No pytest found, skipping tests"
-          fi
-=======
-          pip install build wheel twine
-          if [ -f requirements-dev.txt ]; then pip install -r requirements-dev.txt; fi
->>>>>>> f8346361
+      - name: Run pre-commit
+        run: pre-commit run --all-files
 
       - name: Build package
         run: python -m build
 
-      - name: Check package
-        run: twine check dist/*
-
-      - name: Test installation
-        run: |
-          python -m venv test_env
-          source test_env/bin/activate
-          pip install dist/*.whl
-<<<<<<< HEAD
-          # Try importing the package - adjust the import name if needed
-          python -c "import teshquery; print('Import successful')" || echo "Import test failed"
-=======
-          # FIXED: Changed from teshquery to teshq
-          python -c "import teshq; print('Import successful')" || echo "Import test failed"
->>>>>>> f8346361
-          deactivate
+      - name: Show derived version
+        run: python -m setuptools_scm
 
       - name: Publish to PyPI
         uses: pypa/gh-action-pypi-publish@release/v1
